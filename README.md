# Gather - Code Cleanup for Jupyter Notebooks

Tool for cleaning code, recovering lost code, and version
control in Jupyter Lab.

Download the extension with one command:

```bash
jupyter labextension install gather
```

If you are seeing installation errors, make sure that npm
and Jupyter Lab are up-to-date.

Read the docs [here](https://microsoft.github.io/gather).
And read our academic paper on the design of the tool
[here](https://people.eecs.berkeley.edu/~andrewhead/pdf/notebooks.pdf).

## Contributing

To set up the code for this repository, run:

```bash
git clone <this-repository-url>  # clone the repository
npm install                      # download dependencies
jupyter labextension link .      # install this package in Jupyter Lab
jlpm run watch                   # automatically recompile source code
jupyter lab --watch              # launch Jupyter Lab, automatically re-load extension
```

This requires npm version 4 or later, and was tested most
recently with Node v9.5.0.

### Testing the extension

The tests assume you have Google Chrome installed on your
computer. Because this plugin depends on Jupyter Lab and in
turn on browser functionality, some of these tests need a
browser to run in.

To run the tests from the command line, call:

```bash
npm run test
```

Wait a few seconds while the code compiles, and then you
should see the results of running the tests. The process
will continue to live after the tests finish running---it
will recompile and re-run the tests whenever the test code
changes. Type Ctrl+C to abort the command at any time.

<<<<<<< HEAD
Note that running tests with this command may interfere with
you opening Chrome browsers. If that happens, cancel the
command, open Chrome, and then restart the command.
=======
#### The extension UI doesn't get loaded
>>>>>>> 4d06b4fb

To debug the tests, call:

```bash
npm run test:debug
```

This will launch a Chrome window. Click the **DEBUG**
button in the page that opens. Launch the Chrome developer
tools (View -> Developer -> Developer Tools). The "Console"
will show the test results, with one line for each test. In
the "Sources" tab, you can open scripts using the file prompt
(Cmd + P on Mac, Ctrl + P on Windows) and set breakpoints in
the code. When you refresh the page, the tests will be run
again, and the debugger will trigger when the first
breakpoint is reached.

<<<<<<< HEAD
### Packaging the project for beta users
=======
#### `500` message when launching Jupyter notebook
>>>>>>> 4d06b4fb

Package up the project as follows:

```bash
npm pack  # output: <package-name>-<version>.tgz
```

Then send the package to someone else, and have them install
it using this command:

```bash
jupyter labextension install <package-name>-<version>.tgz
```

<<<<<<< HEAD
### Publishing to a private repository
=======
#### Build errors

* **Errors about missing semicolons in React types files**: upgrade the `typescript` and `ts-node` packages
* **Conflicting dependencies**: upgrade either the Python Jupyter Lab (may require Python upgrade to Python 3 to get the most recent version of Jupyter Lab) or the Jupyter Lab npm pacakges
* **Issues with duplicated React types**: download React types in `@jupyterlab/` packages
* **Other issues**: delete your node_modules files and reinstall them

### Backend (logging) extension (optional)
>>>>>>> 4d06b4fb

If you want to test publishing the package to npm, you can
use the following commands.

```bash
npm login  # requires credentials for a valid npm account
npm publish --access=restricted  # make this public eventually
```

### Troubleshooting

### `500` message when launching Jupyter notebook

Install these versions of Jupyter notebook and dependencies
to see something working, before trying out other versions:

```
nbconvert==5.3.1
nbformat==4.4.0
notebook==5.6.0
```<|MERGE_RESOLUTION|>--- conflicted
+++ resolved
@@ -50,13 +50,9 @@
 will recompile and re-run the tests whenever the test code
 changes. Type Ctrl+C to abort the command at any time.
 
-<<<<<<< HEAD
 Note that running tests with this command may interfere with
 you opening Chrome browsers. If that happens, cancel the
 command, open Chrome, and then restart the command.
-=======
-#### The extension UI doesn't get loaded
->>>>>>> 4d06b4fb
 
 To debug the tests, call:
 
@@ -74,11 +70,7 @@
 again, and the debugger will trigger when the first
 breakpoint is reached.
 
-<<<<<<< HEAD
 ### Packaging the project for beta users
-=======
-#### `500` message when launching Jupyter notebook
->>>>>>> 4d06b4fb
 
 Package up the project as follows:
 
@@ -93,18 +85,7 @@
 jupyter labextension install <package-name>-<version>.tgz
 ```
 
-<<<<<<< HEAD
 ### Publishing to a private repository
-=======
-#### Build errors
-
-* **Errors about missing semicolons in React types files**: upgrade the `typescript` and `ts-node` packages
-* **Conflicting dependencies**: upgrade either the Python Jupyter Lab (may require Python upgrade to Python 3 to get the most recent version of Jupyter Lab) or the Jupyter Lab npm pacakges
-* **Issues with duplicated React types**: download React types in `@jupyterlab/` packages
-* **Other issues**: delete your node_modules files and reinstall them
-
-### Backend (logging) extension (optional)
->>>>>>> 4d06b4fb
 
 If you want to test publishing the package to npm, you can
 use the following commands.
@@ -116,7 +97,7 @@
 
 ### Troubleshooting
 
-### `500` message when launching Jupyter notebook
+#### `500` message when launching Jupyter notebook
 
 Install these versions of Jupyter notebook and dependencies
 to see something working, before trying out other versions:
@@ -125,4 +106,11 @@
 nbconvert==5.3.1
 nbformat==4.4.0
 notebook==5.6.0
-```+```
+
+#### Build errors
+
+* **Errors about missing semicolons in React types files**: upgrade the `typescript` and `ts-node` packages
+* **Conflicting dependencies**: upgrade either the Python Jupyter Lab (may require Python upgrade to Python 3 to get the most recent version of Jupyter Lab) or the Jupyter Lab npm pacakges
+* **Issues with duplicated React types**: download React types in `@jupyterlab/` packages
+* **Other issues**: delete your node_modules files and reinstall them