{
  "name": "nbgather",
  "version": "0.5.0",
  "keywords": [
    "jupyter",
    "jupyterlab"
  ],
  "author": {
    "name": "Andrew Head",
    "email": "andrewhead@berkeley.edu",
    "url": "http://andrewhead.info"
  },
  "homepage": "https://microsoft.github.io/gather/",
  "scripts": {
    "build": "tsc",
    "watch": "tsc -w",
    "prepack": "npm run build",
    "test": "karma start src/test/karma.conf.js",
    "test:debug": "karma start src/test/karma.debug.conf.js",
    "format:all": "prettier --single-quote --trailing-comma=es5 --write \"{src,style}/**/*.{css,js,ts}\"",
    "clean": "rm -rf lib/"
  },
  "main": "lib/main/main.js",
  "jupyterlab": {
    "extension": true,
    "schemaDir": "schema"
  },
  "files": [
    "schema/*.json",
    "lib/**/*.{d.ts,eot,gif,html,jpg,js,js.map,json,png,svg,woff2,ttf}",
    "style/**/*.{css,eot,gif,html,jpg,json,png,svg,woff2,ttf}"
  ],
  "dependencies": {
<<<<<<< HEAD
    "@jupyterlab/application": "^0.19.1",
    "@jupyterlab/apputils": "^0.19.1",
    "@jupyterlab/cells": "^0.19.1",
    "@jupyterlab/codeeditor": "^0.19.1",
    "@jupyterlab/codemirror": "^0.19.1",
    "@jupyterlab/coreutils": "^2.2.1",
    "@jupyterlab/docmanager": "^0.19.1",
    "@jupyterlab/docregistry": "^0.19.1",
    "@jupyterlab/fileeditor": "^0.19.1",
    "@jupyterlab/notebook": "^0.19.1",
    "@jupyterlab/outputarea": "^0.19.1",
    "@jupyterlab/rendermime": "^0.19.1",
    "@msrvida/python-program-analysis": "^0.2.0",
=======
    "@jupyterlab/application": "^1.0.1",
    "@jupyterlab/apputils": "^1.0.1",
    "@jupyterlab/cells": "^1.0.1",
    "@jupyterlab/codeeditor": "^1.0.0",
    "@jupyterlab/codemirror": "^1.0.1",
    "@jupyterlab/coreutils": "^3.0.0",
    "@jupyterlab/docmanager": "^1.0.1",
    "@jupyterlab/docregistry": "^1.0.1",
    "@jupyterlab/fileeditor": "^1.0.1",
    "@jupyterlab/notebook": "^1.0.1",
    "@jupyterlab/outputarea": "^1.0.1",
    "@jupyterlab/rendermime": "^1.0.1",
>>>>>>> a57c4e7c
    "@phosphor/widgets": "^1.6.0",
    "@types/codemirror": "^0.0.76",
    "diff-match-patch": "^1.0.1",
    "jquery": "^3.3.1"
  },
  "devDependencies": {
    "@types/chai": "^4.1.4",
    "@types/diff-match-patch": "^1.0.32",
    "@types/jquery": "^3.3.4",
    "@types/mocha": "^5.2.4",
    "@types/node": "^8.0.51",
    "chai": "^4.1.2",
    "css-loader": "^1.0.0",
    "file-loader": "^1.1.11",
    "jison": "^0.4.18",
    "karma": "^4.0.0",
    "karma-chai": "^0.1.0",
    "karma-chrome-launcher": "^2.2.0",
    "karma-mocha": "^1.3.0",
    "karma-webpack": "^3.0.5",
    "mocha": "^5.2.0",
    "prettier": "1.17.0",
    "raw-loader": "^0.5.1",
    "style-loader": "^0.21.0",
    "ts-loader": "^5.3.3",
    "typescript": "3.3.1",
    "webpack": "^4.16.1",
    "webpack-cli": "^3.1.0"
  }
}<|MERGE_RESOLUTION|>--- conflicted
+++ resolved
@@ -31,21 +31,6 @@
     "style/**/*.{css,eot,gif,html,jpg,json,png,svg,woff2,ttf}"
   ],
   "dependencies": {
-<<<<<<< HEAD
-    "@jupyterlab/application": "^0.19.1",
-    "@jupyterlab/apputils": "^0.19.1",
-    "@jupyterlab/cells": "^0.19.1",
-    "@jupyterlab/codeeditor": "^0.19.1",
-    "@jupyterlab/codemirror": "^0.19.1",
-    "@jupyterlab/coreutils": "^2.2.1",
-    "@jupyterlab/docmanager": "^0.19.1",
-    "@jupyterlab/docregistry": "^0.19.1",
-    "@jupyterlab/fileeditor": "^0.19.1",
-    "@jupyterlab/notebook": "^0.19.1",
-    "@jupyterlab/outputarea": "^0.19.1",
-    "@jupyterlab/rendermime": "^0.19.1",
-    "@msrvida/python-program-analysis": "^0.2.0",
-=======
     "@jupyterlab/application": "^1.0.1",
     "@jupyterlab/apputils": "^1.0.1",
     "@jupyterlab/cells": "^1.0.1",
@@ -58,7 +43,7 @@
     "@jupyterlab/notebook": "^1.0.1",
     "@jupyterlab/outputarea": "^1.0.1",
     "@jupyterlab/rendermime": "^1.0.1",
->>>>>>> a57c4e7c
+    "@msrvida/python-program-analysis": "^0.2.0",
     "@phosphor/widgets": "^1.6.0",
     "@types/codemirror": "^0.0.76",
     "diff-match-patch": "^1.0.1",
