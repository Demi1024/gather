--- conflicted
+++ resolved
@@ -33,12 +33,9 @@
     "@phosphor/widgets": "^1.6.0"
   },
   "devDependencies": {
-<<<<<<< HEAD
     "@types/chai": "^4.1.4",
     "@types/mocha": "^5.2.4",
-=======
     "@types/codemirror": "0.0.58",
->>>>>>> 558fb028
     "@types/node": "^8.0.51",
     "chai": "^4.1.2",
     "jison": "^0.4.18",
