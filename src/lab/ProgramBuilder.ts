--- conflicted
+++ resolved
@@ -98,12 +98,9 @@
             });
 
             // Accumulate the code.
-<<<<<<< HEAD
             code += (cell.text + "\n");
-=======
-            let cellText = this._magicsRewriter.rewrite(cell.value.text);
+            let cellText = this._magicsRewriter.rewrite(cell.text);
             code += (cellText + "\n");
->>>>>>> 2932fcb3
             currentLine += cellLength;
         });
 
@@ -117,10 +114,6 @@
         return this.buildTo(lastCell.id);
     }
 
-<<<<<<< HEAD
     private _cells: SliceableCell<TCellModel, TOutputModel>[];
-=======
-    private _cells: ICodeCellModel[];
     private _magicsRewriter: MagicsRewriter = new MagicsRewriter();
->>>>>>> 2932fcb3
 }