import { IDisposable, DisposableDelegate } from '@phosphor/disposable';
import { JupyterLab, JupyterLabPlugin } from '@jupyterlab/application';
import { DocumentRegistry } from '@jupyterlab/docregistry';
import { NotebookPanel, INotebookModel, Notebook, INotebookTracker, NotebookModel } from '@jupyterlab/notebook';
import { IObservableList } from '@jupyterlab/observables';
import { ICellModel, CodeCell, ICodeCellModel } from '@jupyterlab/cells';
import { IClientSession, ICommandPalette } from '@jupyterlab/apputils';
import { IDocumentManager } from '@jupyterlab/docmanager';
import { FileEditor } from '@jupyterlab/fileeditor';
import { nbformat } from '@jupyterlab/coreutils';

import * as python3 from './parsers/python/python3';
import { ILocation } from './parsers/python/python_parser';
import { ControlFlowGraph } from './ControlFlowGraph';
import { dataflowAnalysis } from './DataflowAnalysis';
import { NumberSet, range } from './Set';
import { ToolbarCheckbox } from './ToolboxCheckbox';
<<<<<<< HEAD
import { HistoryViewer } from './widgets/history/widget';
import { HistoryModel } from './widgets/history';
=======
import { toArray } from '@phosphor/algorithm';
>>>>>>> 047a102c


const extension: JupyterLabPlugin<void> = {
    activate: activateExtension,
    id: 'live-code-cells:liveCodePlugin',
    requires: [ICommandPalette, INotebookTracker, IDocumentManager],
    autoStart: true
};


function showStaleness(cell: CodeCell, stale: boolean) {
    cell.inputArea.editorWidget.node.style.backgroundColor = stale ? 'pink' : null;
}

enum DataflowDirection { Forward, Backward };



class CellProgram {
    private code: string;
    private changedCellLineNumbers: [number, number];
    private cellByLine: ICellModel[] = [];
    private lineRangeForCell: { [id: string]: [number, number] } = {};

    constructor(changedCell: ICellModel, private cells: ICellModel[]) {
        this.code = '';
        let lineNumber = 1;
        for (let i = 0; i < cells.length; i++) {
            const cell = cells[i];
            const cellText = cell.value.text;
            this.code += cellText + '\n';
            const lineCount = cellText.split('\n').length;
            this.lineRangeForCell[cell.id] = [lineNumber, lineNumber + lineCount];
            for (let lc = 0; lc < lineCount; lc++) {
                this.cellByLine[lc + lineNumber] = cell;
            }
            if (cell.id === changedCell.id) {
                this.changedCellLineNumbers = [lineNumber, lineNumber + lineCount - 1];
            }
            lineNumber += lineCount;
        }
    }

    private followDataflow(direction: DataflowDirection): NumberSet {
        const ast = python3.parse(this.code);
        const cfg = new ControlFlowGraph(ast);
        const dfa = dataflowAnalysis(cfg);

        const forwardDirection = direction === DataflowDirection.Forward;
        let relevantLineNumbers = new NumberSet();
        const [startLine, endLine] = this.changedCellLineNumbers;
        for (let line = startLine; line <= endLine; line++) {
            relevantLineNumbers.add(line);
        }

        let lastSize: number;
        do {
            lastSize = relevantLineNumbers.size;
            for (let flow of dfa.items) {
                const fromLines = lineRange(flow.fromNode.location);
                const toLines = lineRange(flow.toNode.location);
                const startLines = forwardDirection ? fromLines : toLines;
                const endLines = forwardDirection ? toLines : fromLines;
                if (!relevantLineNumbers.intersect(startLines).empty) {
                    relevantLineNumbers = relevantLineNumbers.union(endLines);
                }
            }
        } while (relevantLineNumbers.size > lastSize);

        return relevantLineNumbers;
    }

    public getDataflowCells(direction: DataflowDirection): ICellModel[] {
        const relevantLineNumbers = this.followDataflow(direction);
        const changedCells: ICellModel[] = [];
        for (let line of relevantLineNumbers.items.sort((line1, line2) => line1 - line2)) {
            if (this.cellByLine[line] !== changedCells[changedCells.length - 1]) {
                changedCells.push(this.cellByLine[line]);
            }
        }
        return changedCells;
    }


    public getDataflowText(direction: DataflowDirection): string {
        const relevantLineNumbers = this.followDataflow(direction);
        let text = '';
        let lineNumber = 0;
        for (let i = 0; i < this.cells.length; i++) {
            const cell = this.cells[i];
            const cellLines = cell.value.text.split('\n');
            for (let line = 0; line < cellLines.length; line++) {
                if (relevantLineNumbers.contains(line + lineNumber + 1)) {
                    text += cellLines[line] + '\n';
                }
            }
            lineNumber += cellLines.length;
        }
        return text;
    }
}



class CellLiveness {

    private currentlyExecutingCells = false;

    constructor(
        private checkbox: ToolbarCheckbox,
        panel: NotebookPanel
    ) {
        panel.notebook.model.cells.changed.connect(
            (cells, value) =>
                this.onCellsChanged(panel.notebook, panel.session, cells, value),
            this);
    }

    public dispose() { }

    private findStaleCells(changedCell: ICellModel, cells: ICellModel[]): ICellModel[] {
        const program = new CellProgram(changedCell, cells);
        return program.getDataflowCells(DataflowDirection.Forward);
    }

    public onCellsChanged(
        notebook: Notebook,
        session: IClientSession,
        allCells: IObservableList<ICellModel>,
        cellListChange: IObservableList.IChangedArgs<ICellModel>
    ): void {
        if (cellListChange.type === 'add') {
            const cell = cellListChange.newValues[0] as ICellModel;
            // When a cell is added, register for its state changes.
            cell.stateChanged.connect((changedCell, cellStateChange) => {
                // If cell has been executed
                if (cellStateChange.name === 'executionCount' && cellStateChange.newValue) {
                    const codeCell = notebook.widgets.find(c => c.model.id === cell.id) as CodeCell;
                    showStaleness(codeCell, false);

                    // If this cell executing is due to the user
                    if (!this.currentlyExecutingCells) {
                        // Depending on the checkbox, we either execute the dependent cells
                        // or show that they are stale.
                        const handleStaleness: (cell: CodeCell) => Promise<any> = this.checkbox.checked ?
                            cellWidget => CodeCell.execute(cellWidget, session) :
                            cellWidget => {
                                showStaleness(cellWidget, true);
                                return Promise.resolve(0);
                            }

                        const tasks = this.findStaleCells(changedCell, toArray(allCells))
                            .filter(cell => cell.id !== changedCell.id)
                            .map(cell => <CodeCell>notebook.widgets.find(c => c.model.id == cell.id))
                            .filter(cellWidget => cellWidget)
                            .map(cellWidget => () => handleStaleness(cellWidget));

                        this.currentlyExecutingCells = true;
                        doTasksInOrder(tasks).then(() => {
                            this.currentlyExecutingCells = false;
                        });
                    }
                }
            }, this);
        }
    }
}


export class LiveCheckboxExtension implements DocumentRegistry.IWidgetExtension<NotebookPanel, INotebookModel> {
    private liveness: CellLiveness;

    createNew(panel: NotebookPanel, context: DocumentRegistry.IContext<INotebookModel>): IDisposable {
        const checkbox = new ToolbarCheckbox(panel.notebook);
        panel.toolbar.insertItem(9, 'liveCode', checkbox);
        this.liveness = new CellLiveness(checkbox, panel);

        return new DisposableDelegate(() => {
            this.liveness.dispose();
            checkbox.dispose();
        });
    }
}


class RememberedCell {
    constructor(
        public id: string,
        public cellModel: ICodeCellModel) {
    }
}

class NotebookCopy {
    constructor(
        public cells: RememberedCell[]
    ) { }
}

class ExecutionLoggerExtension implements DocumentRegistry.IWidgetExtension<NotebookPanel, INotebookModel> {
    private executionHistoryPerCell: { [cellId: string]: NotebookCopy[] } = {};

    createNew(panel: NotebookPanel, context: DocumentRegistry.IContext<INotebookModel>): IDisposable {
        panel.notebook.model.cells.changed.connect(
            (cells, value) =>
                this.onCellsChanged(panel.notebook, panel.session, cells, value),
            this);

        return new DisposableDelegate(() => {
        });
    }

    private copyNotebook(notebookModel: INotebookModel): NotebookCopy {
        const cells: RememberedCell[] = [];
        const nbmodel = new NotebookModel();
        nbmodel.fromJSON(notebookModel.toJSON() as nbformat.INotebookContent);
        for (let i = 0; i < notebookModel.cells.length; i++) {
            const cell = notebookModel.cells.get(i) as ICodeCellModel;
            if (cell) {
                const clone = nbmodel.cells.get(i) as ICodeCellModel;
                cells.push(new RememberedCell(cell.id, clone));
            }
        }
        return new NotebookCopy(cells);
    }

    public onCellsChanged(
        notebook: Notebook,
        session: IClientSession,
        allCells: IObservableList<ICellModel>,
        cellListChange: IObservableList.IChangedArgs<ICellModel>
    ): void {
        if (cellListChange.type === 'add') {
            const cell = cellListChange.newValues[0] as ICellModel;
            // When a cell is added, register for its state changes.
            cell.stateChanged.connect((changedCell, cellStateChange) => {
                // If cell has been executed
                if (cellStateChange.name === 'executionCount' && cellStateChange.newValue) {
                    const codeCell = notebook.widgets.find(c => c.model.id === cell.id) as CodeCell;
                    const cellid = codeCell.model.id;
                    let history = this.executionHistoryPerCell[cellid];
                    if (!history) {
                        history = this.executionHistoryPerCell[cellid] = [];
                    };
                    history.push(this.copyNotebook(notebook.model));
                }
            });
        }
    }

    public versions(cell: ICellModel) {
        let notebookVersions = this.executionHistoryPerCell[cell.id];
        let slices = notebookVersions.map(notebookVersion => {
            const cellProgram = new CellProgram(
                notebookVersion.cells.find(c => c.id === cell.id).cellModel,
                notebookVersion.cells.map(c => c.cellModel));
            const slice = cellProgram.getDataflowCells(DataflowDirection.Backward);
            return slice;
        });
        console.log('slices', slices);
    }
}




function activateExtension(app: JupyterLab, palette: ICommandPalette, notebooks: INotebookTracker, docManager: IDocumentManager) {
    console.log('livecells start');
<<<<<<< HEAD
    // Andrew's note: I want to do something like this with cells.
    app.docRegistry.addWidgetExtension('Notebook', new LiveCheckboxExtension());
=======
    // Disable live programming feature for now
    // app.docRegistry.addWidgetExtension('Notebook', new LiveCheckboxExtension());
    const executionLogger = new ExecutionLoggerExtension();
    app.docRegistry.addWidgetExtension('Notebook', executionLogger);
>>>>>>> 047a102c

    let widget: HistoryViewer = new HistoryViewer({
        model: new HistoryModel({})
    });

    function addCommand(command: string, label: string, execute: () => void) {
        app.commands.addCommand(command, { label, execute });
        palette.addItem({ command, category: 'Clean Up' });
    }

<<<<<<< HEAD
    addCommand('livecells:reviewHistory', 'Review history for this result', () => {
        if (!widget.isAttached) {
            app.shell.addToMainArea(widget);
        }
        app.shell.activateById(widget.id);
    });

    addCommand('livecells:createNotebook', 'Create notebook for this result', () => {
=======
    addCommand('livecells:gatherToNotebook', 'Gather this result into a new notebook', () => {
>>>>>>> 047a102c
        const panel = notebooks.currentWidget;
        if (panel && panel.notebook && panel.notebook.activeCell.model.type === 'code') {
            const activeCell = panel.notebook.activeCell;
            const program = new CellProgram(activeCell.model, toArray(panel.notebook.model.cells));
            const sliceCells = program.getDataflowCells(DataflowDirection.Backward);

            docManager.newUntitled({ ext: 'ipynb' }).then(model => {
                const widget = docManager.open(model.path, undefined, panel.session.kernel.model) as NotebookPanel;
                const newModel = widget.notebook.model;
                setTimeout(() => {
                    newModel.cells.remove(0); // remote the default blank cell                        
                    newModel.cells.pushAll(sliceCells);
                }, 100);
            });

            // const selection = editor.getSelection();
            // const { start, end } = selection;
            // let selected = start.column !== end.column || start.line !== end.line;
            // if (selected) {
            //     const startOffset = editor.getOffsetAt(selection.start);
            //     const endOffset = editor.getOffsetAt(selection.end);
            //     const text = editor.model.value.text.substring(startOffset, endOffset);
            //     console.log(text);
            // }
        }
    });

    addCommand('livecells:gatherToScript', 'Gather this result into a new script', () => {
        const panel = notebooks.currentWidget;
        if (panel && panel.notebook && panel.notebook.activeCell.model.type === 'code') {
            const activeCell = panel.notebook.activeCell;
            const program = new CellProgram(activeCell.model, toArray(panel.notebook.model.cells));
            const text = program.getDataflowText(DataflowDirection.Backward);

            docManager.newUntitled({ ext: 'py' }).then(model => {
                const editor = docManager.open(model.path, undefined, panel.session.kernel.model) as FileEditor;
                setTimeout(() => {
                    editor.model.value.text = text;
                }, 100);
            });
        }
    });

    addCommand('livecells:gatherFromHistory', 'Compare previous versions of this result', () => {
        const panel = notebooks.currentWidget;
        if (panel && panel.notebook && panel.notebook.activeCell.model.type === 'code') {
            const activeCell = panel.notebook.activeCell;
            console.log(executionLogger.versions(activeCell.model));
        }
    });
}


function doTasksInOrder<T>(work: (() => Promise<T>)[]) {
    return work.reduce((responseList, currentTask) => {
        return responseList.then(previousResults =>
            currentTask().then(currentResult =>
                [...previousResults, currentResult]
            )
        );
    }, Promise.resolve([]))
}

function lineRange(loc: ILocation): NumberSet {
    return range(loc.first_line, loc.last_line + (loc.last_column ? 1 : 0));
}

export default extension;<|MERGE_RESOLUTION|>--- conflicted
+++ resolved
@@ -15,12 +15,9 @@
 import { dataflowAnalysis } from './DataflowAnalysis';
 import { NumberSet, range } from './Set';
 import { ToolbarCheckbox } from './ToolboxCheckbox';
-<<<<<<< HEAD
 import { HistoryViewer } from './widgets/history/widget';
 import { HistoryModel } from './widgets/history';
-=======
 import { toArray } from '@phosphor/algorithm';
->>>>>>> 047a102c
 
 
 const extension: JupyterLabPlugin<void> = {
@@ -288,15 +285,10 @@
 
 function activateExtension(app: JupyterLab, palette: ICommandPalette, notebooks: INotebookTracker, docManager: IDocumentManager) {
     console.log('livecells start');
-<<<<<<< HEAD
-    // Andrew's note: I want to do something like this with cells.
-    app.docRegistry.addWidgetExtension('Notebook', new LiveCheckboxExtension());
-=======
     // Disable live programming feature for now
     // app.docRegistry.addWidgetExtension('Notebook', new LiveCheckboxExtension());
     const executionLogger = new ExecutionLoggerExtension();
     app.docRegistry.addWidgetExtension('Notebook', executionLogger);
->>>>>>> 047a102c
 
     let widget: HistoryViewer = new HistoryViewer({
         model: new HistoryModel({})
@@ -307,7 +299,6 @@
         palette.addItem({ command, category: 'Clean Up' });
     }
 
-<<<<<<< HEAD
     addCommand('livecells:reviewHistory', 'Review history for this result', () => {
         if (!widget.isAttached) {
             app.shell.addToMainArea(widget);
@@ -315,10 +306,7 @@
         app.shell.activateById(widget.id);
     });
 
-    addCommand('livecells:createNotebook', 'Create notebook for this result', () => {
-=======
     addCommand('livecells:gatherToNotebook', 'Gather this result into a new notebook', () => {
->>>>>>> 047a102c
         const panel = notebooks.currentWidget;
         if (panel && panel.notebook && panel.notebook.activeCell.model.type === 'code') {
             const activeCell = panel.notebook.activeCell;
