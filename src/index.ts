import { IDisposable, DisposableDelegate } from '@phosphor/disposable';
import { JupyterLab, JupyterLabPlugin } from '@jupyterlab/application';
import { DocumentRegistry } from '@jupyterlab/docregistry';
import { NotebookPanel, INotebookModel, Notebook, INotebookTracker, NotebookModel } from '@jupyterlab/notebook';
import { IObservableList } from '@jupyterlab/observables';
import { ICellModel, CodeCell, ICodeCellModel } from '@jupyterlab/cells';
import { IClientSession, ICommandPalette } from '@jupyterlab/apputils';
import { IDocumentManager } from '@jupyterlab/docmanager';
import { FileEditor } from '@jupyterlab/fileeditor';
import { nbformat } from '@jupyterlab/coreutils';
import { toArray } from '@phosphor/algorithm';
import { RenderMimeRegistry, standardRendererFactories as initialFactories } from '@jupyterlab/rendermime';

import * as python3 from './parsers/python/python3';
import { ILocation } from './parsers/python/python_parser';
import { ControlFlowGraph } from './ControlFlowGraph';
import { dataflowAnalysis } from './DataflowAnalysis';
import { NumberSet, range } from './Set';
import { ToolbarCheckbox } from './ToolboxCheckbox';
<<<<<<< HEAD
import { toArray } from '@phosphor/algorithm';
import { getDifferences } from './EditDistance';
=======
import { HistoryModel, HistoryViewer, NotebookSnapshot, CellSnapshot, buildHistoryModel } from './packages/history';
>>>>>>> 558fb028

import '../style/index.css';

const extension: JupyterLabPlugin<void> = {
    activate: activateExtension,
    id: 'live-code-cells:liveCodePlugin',
    requires: [ICommandPalette, INotebookTracker, IDocumentManager],
    autoStart: true
};


function showStaleness(cell: CodeCell, stale: boolean) {
    cell.inputArea.editorWidget.node.style.backgroundColor = stale ? 'pink' : null;
}

enum DataflowDirection { Forward, Backward };



class CellProgram {
    private code: string;
    private changedCellLineNumbers: [number, number];
    private cellByLine: ICodeCellModel[] = [];
    private lineRangeForCell: { [id: string]: [number, number] } = {};

    constructor(changedCell: ICellModel, private cells: ICellModel[]) {
        this.code = '';
        let lineNumber = 1;
        for (let i = 0; i < cells.length; i++) {
            const cell = cells[i] as ICodeCellModel;
            if (cell.type !== 'code') continue;
            const cellText = cell.value.text;
            this.code += cellText + '\n';
            const lineCount = cellText.split('\n').length;
            this.lineRangeForCell[cell.id] = [lineNumber, lineNumber + lineCount];
            for (let lc = 0; lc < lineCount; lc++) {
                this.cellByLine[lc + lineNumber] = cell;
            }
            if (cell.id === changedCell.id) {
                this.changedCellLineNumbers = [lineNumber, lineNumber + lineCount - 1];
            }
            lineNumber += lineCount;
        }
    }

    private followDataflow(direction: DataflowDirection): NumberSet {
        const ast = python3.parse(this.code);
        const cfg = new ControlFlowGraph(ast);
        const dfa = dataflowAnalysis(cfg);

        const forwardDirection = direction === DataflowDirection.Forward;
        let relevantLineNumbers = new NumberSet();
        const [startLine, endLine] = this.changedCellLineNumbers;
        for (let line = startLine; line <= endLine; line++) {
            relevantLineNumbers.add(line);
        }

        let lastSize: number;
        do {
            lastSize = relevantLineNumbers.size;
            for (let flow of dfa.items) {
                const fromLines = lineRange(flow.fromNode.location);
                const toLines = lineRange(flow.toNode.location);
                const startLines = forwardDirection ? fromLines : toLines;
                const endLines = forwardDirection ? toLines : fromLines;
                if (!relevantLineNumbers.intersect(startLines).empty) {
                    relevantLineNumbers = relevantLineNumbers.union(endLines);
                }
            }
        } while (relevantLineNumbers.size > lastSize);

        return relevantLineNumbers;
    }

    public getDataflowCells(direction: DataflowDirection): ICodeCellModel[] {
        const relevantLineNumbers = this.followDataflow(direction);
        const changedCells: ICodeCellModel[] = [];
        for (let line of relevantLineNumbers.items.sort((line1, line2) => line1 - line2)) {
            if (this.cellByLine[line] !== changedCells[changedCells.length - 1]) {
                changedCells.push(this.cellByLine[line]);
            }
        }
        return changedCells;
    }


    public getDataflowText(direction: DataflowDirection): string {
        const relevantLineNumbers = this.followDataflow(direction);
        let text = '';
        let lineNumber = 0;
        for (let i = 0; i < this.cells.length; i++) {
            const cell = this.cells[i];
            const cellLines = cell.value.text.split('\n');
            for (let line = 0; line < cellLines.length; line++) {
                if (relevantLineNumbers.contains(line + lineNumber + 1)) {
                    text += cellLines[line] + '\n';
                }
            }
            lineNumber += cellLines.length;
        }
        return text;
    }
}



class CellLiveness {

    private currentlyExecutingCells = false;

    constructor(
        private checkbox: ToolbarCheckbox,
        panel: NotebookPanel
    ) {
        panel.notebook.model.cells.changed.connect(
            (cells, value) =>
                this.onCellsChanged(panel.notebook, panel.session, cells, value),
            this);
    }

    public dispose() { }

    private findStaleCells(changedCell: ICellModel, cells: ICellModel[]): ICellModel[] {
        const program = new CellProgram(changedCell, cells);
        return program.getDataflowCells(DataflowDirection.Forward);
    }

    public onCellsChanged(
        notebook: Notebook,
        session: IClientSession,
        allCells: IObservableList<ICellModel>,
        cellListChange: IObservableList.IChangedArgs<ICellModel>
    ): void {
        if (cellListChange.type === 'add') {
            const cell = cellListChange.newValues[0] as ICellModel;
            // When a cell is added, register for its state changes.
            cell.stateChanged.connect((changedCell, cellStateChange) => {
                // If cell has been executed
                if (cellStateChange.name === 'executionCount' && cellStateChange.newValue) {
                    const codeCell = notebook.widgets.find(c => c.model.id === cell.id) as CodeCell;
                    showStaleness(codeCell, false);

                    // If this cell executing is due to the user
                    if (!this.currentlyExecutingCells) {
                        // Depending on the checkbox, we either execute the dependent cells
                        // or show that they are stale.
                        const handleStaleness: (cell: CodeCell) => Promise<any> = this.checkbox.checked ?
                            cellWidget => CodeCell.execute(cellWidget, session) :
                            cellWidget => {
                                showStaleness(cellWidget, true);
                                return Promise.resolve(0);
                            }

                        const tasks = this.findStaleCells(changedCell, toArray(allCells))
                            .filter(cell => cell.id !== changedCell.id)
                            .map(cell => <CodeCell>notebook.widgets.find(c => c.model.id == cell.id))
                            .filter(cellWidget => cellWidget)
                            .map(cellWidget => () => handleStaleness(cellWidget));

                        this.currentlyExecutingCells = true;
                        doTasksInOrder(tasks).then(() => {
                            this.currentlyExecutingCells = false;
                        });
                    }
                }
            }, this);
        }
    }
}


export class LiveCheckboxExtension implements DocumentRegistry.IWidgetExtension<NotebookPanel, INotebookModel> {
    private liveness: CellLiveness;

    createNew(panel: NotebookPanel, context: DocumentRegistry.IContext<INotebookModel>): IDisposable {
        const checkbox = new ToolbarCheckbox(panel.notebook);
        panel.toolbar.insertItem(9, 'liveCode', checkbox);
        this.liveness = new CellLiveness(checkbox, panel);

        return new DisposableDelegate(() => {
            this.liveness.dispose();
            checkbox.dispose();
        });
    }
}

class ExecutionLoggerExtension implements DocumentRegistry.IWidgetExtension<NotebookPanel, INotebookModel> {
    private executionHistoryPerCell: { [cellId: string]: NotebookSnapshot[] } = {};

    createNew(panel: NotebookPanel, context: DocumentRegistry.IContext<INotebookModel>): IDisposable {
        panel.notebook.model.cells.changed.connect(
            (cells, value) =>
                this.onCellsChanged(panel.notebook, panel.session, cells, value),
            this);

        return new DisposableDelegate(() => {
        });
    }

    private copyNotebook(notebookModel: INotebookModel): NotebookSnapshot {
        const cells: CellSnapshot[] = [];
        const nbmodel = new NotebookModel();
        nbmodel.fromJSON(notebookModel.toJSON() as nbformat.INotebookContent);
        for (let i = 0; i < notebookModel.cells.length; i++) {
            const cell = notebookModel.cells.get(i) as ICodeCellModel;
            if (cell) {
                const clone = nbmodel.cells.get(i) as ICodeCellModel;
                cells.push(new CellSnapshot(cell.id, clone));
            }
        }
        const copy: NotebookSnapshot = new NotebookSnapshot(cells, new Date());
        console.log(copy);
        return copy;
    }

    public onCellsChanged(
        notebook: Notebook,
        session: IClientSession,
        allCells: IObservableList<ICellModel>,
        cellListChange: IObservableList.IChangedArgs<ICellModel>
    ): void {
        if (cellListChange.type === 'add') {
            const cell = cellListChange.newValues[0] as ICellModel;
            // When a cell is added, register for its state changes.
            cell.stateChanged.connect((changedCell, cellStateChange) => {
                // If cell has been executed
                if (cellStateChange.name === 'executionCount' && cellStateChange.newValue) {
                    const codeCell = notebook.widgets.find(c => c.model.id === cell.id) as CodeCell;
                    const cellid = codeCell.model.id;
                    let history = this.executionHistoryPerCell[cellid];
                    if (!history) {
                        history = this.executionHistoryPerCell[cellid] = [];
                    };
                    history.push(this.copyNotebook(notebook.model));
                }
            });
        }
    }

    public snapshots(cell: ICellModel) {
        return this.executionHistoryPerCell[cell.id];
    }

    public versions(cell: ICellModel) {
        let notebookVersions = this.executionHistoryPerCell[cell.id];
        let slices = notebookVersions.map(notebookVersion =>
            new CellProgram(
                notebookVersion.cells.find(c => c.id === cell.id).cellModel,
                notebookVersion.cells.map(c => c.cellModel))
                .getDataflowCells(DataflowDirection.Backward));
        console.log('slices', slices);
        const foils = slices.slice(1).concat([slices[0]]);

        function sameCodeCells(cm1: ICodeCellModel, cm2: ICodeCellModel) {
            if (cm1.value.text !== cm2.value.text) return false;
            if (cm1.outputs.length !== cm2.outputs.length) return false;
            for (let i = 0; i < cm1.outputs.length; i++) {
                const out1 = cm1.outputs.get(i);
                const out2 = cm2.outputs.get(i);
                if (out1.type !== out2.type) return false;
                if (JSON.stringify(out1.data) !== JSON.stringify(out2.data)) return false;
            }
            return true;
        }

        const diffed = slices.map((slice, i) =>
            getDifferences(slice, foils[i], sameCodeCells)
                .filter(d => d.kind !== 'same')
                .map(d => d.source)
                .filter(s => s));
        console.log('diffs', diffed);
    }
}


function activateExtension(app: JupyterLab, palette: ICommandPalette, notebooks: INotebookTracker, docManager: IDocumentManager) {
    console.log('livecells start');
    // Disable live programming feature for now
    // app.docRegistry.addWidgetExtension('Notebook', new LiveCheckboxExtension());
    const executionLogger = new ExecutionLoggerExtension();
    app.docRegistry.addWidgetExtension('Notebook', executionLogger);

    function addCommand(command: string, label: string, execute: () => void) {
        app.commands.addCommand(command, { label, execute });
        palette.addItem({ command, category: 'Clean Up' });
    }

    addCommand('livecells:gatherToNotebook', 'Gather this result into a new notebook', () => {
        const panel = notebooks.currentWidget;
        if (panel && panel.notebook && panel.notebook.activeCell.model.type === 'code') {
            const activeCell = panel.notebook.activeCell;
            const program = new CellProgram(activeCell.model, toArray(panel.notebook.model.cells));
            const sliceCells = program.getDataflowCells(DataflowDirection.Backward);

            docManager.newUntitled({ ext: 'ipynb' }).then(model => {
                const widget = docManager.open(model.path, undefined, panel.session.kernel.model) as NotebookPanel;
                const newModel = widget.notebook.model;
                setTimeout(() => {
                    newModel.cells.remove(0); // remote the default blank cell                        
                    newModel.cells.pushAll(sliceCells);
                }, 100);
            });

            // const selection = editor.getSelection();
            // const { start, end } = selection;
            // let selected = start.column !== end.column || start.line !== end.line;
            // if (selected) {
            //     const startOffset = editor.getOffsetAt(selection.start);
            //     const endOffset = editor.getOffsetAt(selection.end);
            //     const text = editor.model.value.text.substring(startOffset, endOffset);
            //     console.log(text);
            // }
        }
    });

    addCommand('livecells:gatherToScript', 'Gather this result into a new script', () => {
        const panel = notebooks.currentWidget;
        if (panel && panel.notebook && panel.notebook.activeCell.model.type === 'code') {
            const activeCell = panel.notebook.activeCell;
            const program = new CellProgram(activeCell.model, toArray(panel.notebook.model.cells));
            const text = program.getDataflowText(DataflowDirection.Backward);

            docManager.newUntitled({ ext: 'py' }).then(model => {
                const editor = docManager.open(model.path, undefined, panel.session.kernel.model) as FileEditor;
                setTimeout(() => {
                    editor.model.value.text = text;
                }, 100);
            });
        }
    });

    addCommand('livecells:gatherFromHistory', 'Compare previous versions of this result', () => {

        const panel = notebooks.currentWidget;
        if (panel && panel.notebook && panel.notebook.activeCell.model.type === 'code') {
            // console.log("Gathering from history");
            const activeCell = panel.notebook.activeCell;
            let snapshots: NotebookSnapshot[] = executionLogger.snapshots(activeCell.model);
            let historyModel: HistoryModel = buildHistoryModel(activeCell.model.id, snapshots);

            let widget: HistoryViewer = new HistoryViewer({
                model: historyModel,
                rendermime: new RenderMimeRegistry({ initialFactories }),
                editorFactory: notebooks.activeCell.contentFactory.editorFactory
            });
    
            if (!widget.isAttached) {
                app.shell.addToMainArea(widget);
            }
            app.shell.activateById(widget.id);
        }
    });
}


function doTasksInOrder<T>(work: (() => Promise<T>)[]) {
    return work.reduce((responseList, currentTask) => {
        return responseList.then(previousResults =>
            currentTask().then(currentResult =>
                [...previousResults, currentResult]
            )
        );
    }, Promise.resolve([]))
}

function lineRange(loc: ILocation): NumberSet {
    return range(loc.first_line, loc.last_line + (loc.last_column ? 1 : 0));
}

export default extension;<|MERGE_RESOLUTION|>--- conflicted
+++ resolved
@@ -17,12 +17,8 @@
 import { dataflowAnalysis } from './DataflowAnalysis';
 import { NumberSet, range } from './Set';
 import { ToolbarCheckbox } from './ToolboxCheckbox';
-<<<<<<< HEAD
-import { toArray } from '@phosphor/algorithm';
 import { getDifferences } from './EditDistance';
-=======
 import { HistoryModel, HistoryViewer, NotebookSnapshot, CellSnapshot, buildHistoryModel } from './packages/history';
->>>>>>> 558fb028
 
 import '../style/index.css';
 
